--- conflicted
+++ resolved
@@ -60,18 +60,15 @@
 	// UI that identifies this call as coming from GitLab. If empty, no
 	// request validation is done.
 	GitlabWebhookSecret  []byte
-<<<<<<< HEAD
 	RepoWhitelistChecker *events.RepoWhitelistChecker
 	TeamWhitelistChecker *events.TeamWhitelistChecker
 	// SilenceWhitelistErrors controls whether we write an error comment on
 	// pull requests from non-whitelisted repos.
 	SilenceWhitelistErrors bool
-=======
-	RepoAllowlistChecker *events.RepoAllowlistChecker
+	RepoAllowlistChecker   *events.RepoAllowlistChecker
 	// SilenceAllowlistErrors controls whether we write an error comment on
 	// pull requests from non-allowlisted repos.
 	SilenceAllowlistErrors bool
->>>>>>> ec48f547
 	// SupportedVCSHosts is which VCS hosts Atlantis was configured upon
 	// startup to support.
 	SupportedVCSHosts []models.VCSHostType
