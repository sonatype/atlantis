// Copyright 2017 HootSuite Media Inc.
//
// Licensed under the Apache License, Version 2.0 (the License);
// you may not use this file except in compliance with the License.
// You may obtain a copy of the License at
//    http://www.apache.org/licenses/LICENSE-2.0
// Unless required by applicable law or agreed to in writing, software
// distributed under the License is distributed on an AS IS BASIS,
// WITHOUT WARRANTIES OR CONDITIONS OF ANY KIND, either express or implied.
// See the License for the specific language governing permissions and
// limitations under the License.
// Modified hereafter by contributors to runatlantis/atlantis.

package vcs

import (
	"fmt"

	"github.com/runatlantis/atlantis/server/events/models"
)

// NotConfiguredVCSClient is used as a placeholder when Atlantis isn't configured
// on startup to support a certain VCS host. For example, if there is no GitHub
// config then this client will be used which will error if it's ever called.
type NotConfiguredVCSClient struct {
	Host models.VCSHostType
}

func (a *NotConfiguredVCSClient) GetModifiedFiles(repo models.Repo, pull models.PullRequest) ([]string, error) {
	return nil, a.err()
}
func (a *NotConfiguredVCSClient) CreateComment(repo models.Repo, pullNum int, comment string, command string) error {
	return a.err()
}
func (a *NotConfiguredVCSClient) HidePrevPlanComments(repo models.Repo, pullNum int) error {
	return nil
}
func (a *NotConfiguredVCSClient) PullIsApproved(repo models.Repo, pull models.PullRequest) (bool, error) {
	return false, a.err()
}
func (a *NotConfiguredVCSClient) PullIsMergeable(repo models.Repo, pull models.PullRequest) (bool, error) {
	return false, a.err()
}
func (a *NotConfiguredVCSClient) UpdateStatus(repo models.Repo, pull models.PullRequest, state models.CommitStatus, src string, description string, url string) error {
	return a.err()
}
func (a *NotConfiguredVCSClient) MergePull(pull models.PullRequest) error {
	return a.err()
}
func (a *NotConfiguredVCSClient) MarkdownPullLink(pull models.PullRequest) (string, error) {
	return "", a.err()
}
func (a *NotConfiguredVCSClient) err() error {
	return fmt.Errorf("atlantis was not configured to support repos from %s", a.Host.String())
}
<<<<<<< HEAD
func (a *NotConfiguredVCSClient) GetTeamNamesForUser(repo models.Repo, user models.User) ([]string, error) {
	return nil, a.err()
=======

func (a *NotConfiguredVCSClient) SupportsSingleFileDownload(repo models.Repo) bool {
	return false
}

func (a *NotConfiguredVCSClient) DownloadRepoConfigFile(pull models.PullRequest) (bool, []byte, error) {
	return true, []byte{}, a.err()
>>>>>>> ec48f547
}<|MERGE_RESOLUTION|>--- conflicted
+++ resolved
@@ -53,10 +53,9 @@
 func (a *NotConfiguredVCSClient) err() error {
 	return fmt.Errorf("atlantis was not configured to support repos from %s", a.Host.String())
 }
-<<<<<<< HEAD
 func (a *NotConfiguredVCSClient) GetTeamNamesForUser(repo models.Repo, user models.User) ([]string, error) {
 	return nil, a.err()
-=======
+}
 
 func (a *NotConfiguredVCSClient) SupportsSingleFileDownload(repo models.Repo) bool {
 	return false
@@ -64,5 +63,4 @@
 
 func (a *NotConfiguredVCSClient) DownloadRepoConfigFile(pull models.PullRequest) (bool, []byte, error) {
 	return true, []byte{}, a.err()
->>>>>>> ec48f547
 }