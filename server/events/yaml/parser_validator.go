--- conflicted
+++ resolved
@@ -19,7 +19,6 @@
 // AtlantisYAMLFilename is the name of the config file for each repo.
 var AtlantisYAMLFilename string
 
-<<<<<<< HEAD
 //const AtlantisYAMLFilename = "atlantis.yaml"
 
 // // Simplest hack to allow overriding "atlantis.yaml" to another name
@@ -31,15 +30,6 @@
 // 	AtlantisYAMLFilename := pepe.AtlantisYAMLFilename
 // 	// 	}
 // }
-=======
-// Simplest hack to allow overriding "atlantis.yaml" to another name
-func init() {
-	AtlantisYAMLFilename = os.Getenv("ATLANTIS_YAML_FILENAME")
-	if AtlantisYAMLFilename == "" {
-		AtlantisYAMLFilename = "atlantis.yaml"
-	}
-}
->>>>>>> 5ad687ed
 
 // ParserValidator parses and validates server-side repo config files and
 // repo-level atlantis.yaml files.
