--- conflicted
+++ resolved
@@ -273,11 +273,11 @@
 	return c
 }
 
-<<<<<<< HEAD
 // GetTeamNamesForUser returns the names of the teams or groups that the user belongs to (in the organization the repository belongs to).
 func (g *GitlabClient) GetTeamNamesForUser(repo models.Repo, user models.User) ([]string, error) {
 	return nil, nil
-=======
+}
+
 // DownloadRepoConfigFile return `atlantis.yaml` content from VCS (which support fetch a single file from repository)
 // The first return value indicate that repo contain atlantis.yaml or not
 // if BaseRepo had one repo config file, its content will placed on the second return value
@@ -298,5 +298,4 @@
 
 func (g *GitlabClient) SupportsSingleFileDownload(repo models.Repo) bool {
 	return true
->>>>>>> ec48f547
 }