--- conflicted
+++ resolved
@@ -26,7 +26,6 @@
 		AtlantisYAMLFilename = "atlantis.yaml"
 	}
 }
-
 
 // ParserValidator parses and validates server-side repo config files and
 // repo-level atlantis.yaml files.
@@ -94,12 +93,8 @@
 			return validConfig, err
 		}
 	}
-<<<<<<< HEAD
-	err = globalCfg.ValidateRepoCfg(validConfig, repoID)
-=======
 
 	err := globalCfg.ValidateRepoCfg(validConfig, repoID)
->>>>>>> ec48f547
 	return validConfig, err
 }
 
