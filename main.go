// Copyright 2017 HootSuite Media Inc.
//
// Licensed under the Apache License, Version 2.0 (the License);
// you may not use this file except in compliance with the License.
// You may obtain a copy of the License at
//    http://www.apache.org/licenses/LICENSE-2.0
// Unless required by applicable law or agreed to in writing, software
// distributed under the License is distributed on an AS IS BASIS,
// WITHOUT WARRANTIES OR CONDITIONS OF ANY KIND, either express or implied.
// See the License for the specific language governing permissions and
// limitations under the License.
// Modified hereafter by contributors to runatlantis/atlantis.
//
// Package main is the entrypoint for the CLI.
package main

import (
	"github.com/runatlantis/atlantis/cmd"
	"github.com/runatlantis/atlantis/server/logging"
	"github.com/spf13/viper"
)

<<<<<<< HEAD
const atlantisVersion = "0.15.0-multienv-ghteamsec"
=======
const atlantisVersion = "0.15.1"
>>>>>>> 3ab63bc1

func main() {
	
	v := viper.New()

	// We're creating commands manually here rather than using init() functions
	// (as recommended by cobra) because it makes testing easier.
	server := &cmd.ServerCmd{
		ServerCreator:   &cmd.DefaultServerCreator{},
		Viper:           v,
		AtlantisVersion: atlantisVersion,
		Logger:          logging.NewSimpleLogger("cmd", false, logging.Info),
	}
	version := &cmd.VersionCmd{AtlantisVersion: atlantisVersion}
	testdrive := &cmd.TestdriveCmd{}
	cmd.RootCmd.AddCommand(server.Init())
	cmd.RootCmd.AddCommand(version.Init())
	cmd.RootCmd.AddCommand(testdrive.Init())
	cmd.Execute()
}<|MERGE_RESOLUTION|>--- conflicted
+++ resolved
@@ -20,14 +20,10 @@
 	"github.com/spf13/viper"
 )
 
-<<<<<<< HEAD
-const atlantisVersion = "0.15.0-multienv-ghteamsec"
-=======
 const atlantisVersion = "0.15.1"
->>>>>>> 3ab63bc1
 
 func main() {
-	
+
 	v := viper.New()
 
 	// We're creating commands manually here rather than using init() functions
