// Copyright 2017 HootSuite Media Inc.
//
// Licensed under the Apache License, Version 2.0 (the License);
// you may not use this file except in compliance with the License.
// You may obtain a copy of the License at
//    http://www.apache.org/licenses/LICENSE-2.0
// Unless required by applicable law or agreed to in writing, software
// distributed under the License is distributed on an AS IS BASIS,
// WITHOUT WARRANTIES OR CONDITIONS OF ANY KIND, either express or implied.
// See the License for the specific language governing permissions and
// limitations under the License.
// Modified hereafter by contributors to runatlantis/atlantis.

package cmd

import (
	"fmt"
	"net/url"
	"os"
	"path/filepath"
	"strings"

	homedir "github.com/mitchellh/go-homedir"
	"github.com/pkg/errors"
	"github.com/runatlantis/atlantis/server"
	"github.com/runatlantis/atlantis/server/events/vcs/bitbucketcloud"
	"github.com/runatlantis/atlantis/server/events/yaml/valid"
	"github.com/runatlantis/atlantis/server/logging"
	"github.com/spf13/cobra"
	"github.com/spf13/viper"
)

// To add a new flag you must:
// 1. Add a const with the flag name (in alphabetic order).
// 2. Add a new field to server.UserConfig and set the mapstructure tag equal to the flag name.
// 3. Add your flag's description etc. to the stringFlags, intFlags, or boolFlags slices.
const (
	// Flag names.
	ADWebhookPasswordFlag      = "azuredevops-webhook-password" // nolint: gosec
	ADWebhookUserFlag          = "azuredevops-webhook-user"
	ADTokenFlag                = "azuredevops-token" // nolint: gosec
	ADUserFlag                 = "azuredevops-user"
	AllowForkPRsFlag           = "allow-fork-prs"
	AllowRepoConfigFlag        = "allow-repo-config"
	AtlantisURLFlag            = "atlantis-url"
	AutomergeFlag              = "automerge"
	BitbucketBaseURLFlag       = "bitbucket-base-url"
	BitbucketTokenFlag         = "bitbucket-token"
	BitbucketUserFlag          = "bitbucket-user"
	BitbucketWebhookSecretFlag = "bitbucket-webhook-secret"
	ConfigFlag                 = "config"
	CheckoutStrategyFlag       = "checkout-strategy"
	DataDirFlag                = "data-dir"
	DefaultTFVersionFlag       = "default-tf-version"
	DisableApplyAllFlag        = "disable-apply-all"
	DisableAutoplanFlag        = "disable-autoplan"
	DisableMarkdownFoldingFlag = "disable-markdown-folding"
	GHHostnameFlag             = "gh-hostname"
	GHTeamWhitelistFlag        = "gh-team-whitelist"
	GHTokenFlag                = "gh-token"
	GHUserFlag                 = "gh-user"
	GHAppIDFlag                = "gh-app-id"
	GHAppKeyFileFlag           = "gh-app-key-file"
	GHOrganizationFlag         = "gh-org"
	GHWebhookSecretFlag        = "gh-webhook-secret" // nolint: gosec
	GitlabHostnameFlag         = "gitlab-hostname"
	GitlabTokenFlag            = "gitlab-token"
	GitlabUserFlag             = "gitlab-user"
	GitlabWebhookSecretFlag    = "gitlab-webhook-secret" // nolint: gosec
	HidePrevPlanComments       = "hide-prev-plan-comments"
	LogLevelFlag               = "log-level"
	AllowDraftPRs              = "allow-draft-prs"
	PortFlag                   = "port"
	RepoConfigFlag             = "repo-config"
	RepoConfigJSONFlag         = "repo-config-json"
	// RepoWhitelistFlag is deprecated for RepoAllowlistFlag.
	RepoWhitelistFlag          = "repo-whitelist"
	RepoAllowlistFlag          = "repo-allowlist"
	RequireApprovalFlag        = "require-approval"
	RequireMergeableFlag       = "require-mergeable"
	SilenceForkPRErrorsFlag    = "silence-fork-pr-errors"
	SilenceVCSStatusNoPlans    = "silence-vcs-status-no-plans"
	SilenceAllowlistErrorsFlag = "silence-allowlist-errors"
	// SilenceWhitelistErrorsFlag is deprecated for SilenceAllowlistErrorsFlag.
	SilenceWhitelistErrorsFlag = "silence-whitelist-errors"
	SkipCloneNoChanges         = "skip-clone-no-changes"
	SlackTokenFlag             = "slack-token"
	SSLCertFileFlag            = "ssl-cert-file"
	SSLKeyFileFlag             = "ssl-key-file"
	TFDownloadURLFlag          = "tf-download-url"
	VCSStatusName              = "vcs-status-name"
	TFEHostnameFlag            = "tfe-hostname"
	TFETokenFlag               = "tfe-token"
	WriteGitCredsFlag          = "write-git-creds"
	MultiServerFlag            = "multi-server"
	AtlantisYamlFile           = "atlantis-yaml-file"

	// NOTE: Must manually set these as defaults in the setDefaults function.
	DefaultADBasicUser      = ""
	DefaultADBasicPassword  = ""
	DefaultCheckoutStrategy = "branch"
	DefaultBitbucketBaseURL = bitbucketcloud.BaseURL
	DefaultDataDir          = "~/.atlantis"
	DefaultGHHostname       = "github.com"
	DefaultGHTeamWhitelist  = "*:*"
	DefaultGitlabHostname   = "gitlab.com"
	DefaultLogLevel         = "info"
	DefaultPort             = 4141
	DefaultTFDownloadURL    = "https://releases.hashicorp.com"
	DefaultTFEHostname      = "app.terraform.io"
	DefaultVCSStatusName    = "atlantis"
	DefaultAtlantisYamlFile = "atlantis.yaml"
)

var stringFlags = map[string]stringFlag{
	ADTokenFlag: {
		description: "Azure DevOps token of API user. Can also be specified via the ATLANTIS_AZUREDEVOPS_TOKEN environment variable.",
	},
	ADUserFlag: {
		description: "Azure DevOps username of API user.",
	},
	ADWebhookPasswordFlag: {
		description: "Azure DevOps basic HTTP authentication password for inbound webhooks " +
			"(see https://docs.microsoft.com/en-us/azure/devops/service-hooks/authorize?view=azure-devops)." +
			" SECURITY WARNING: If not specified, Atlantis won't be able to validate that the incoming webhook call came from your Azure DevOps org. " +
			"This means that an attacker could spoof calls to Atlantis and cause it to perform malicious actions. " +
			"Should be specified via the ATLANTIS_AZUREDEVOPS_WEBHOOK_PASSWORD environment variable.",
		defaultValue: "",
	},
	ADWebhookUserFlag: {
		description:  "Azure DevOps basic HTTP authentication username for inbound webhooks.",
		defaultValue: "",
	},
	AtlantisURLFlag: {
		description: "URL that Atlantis can be reached at. Defaults to http://$(hostname):$port where $port is from --" + PortFlag + ". Supports a base path ex. https://example.com/basepath.",
	},
	BitbucketUserFlag: {
		description: "Bitbucket username of API user.",
	},
	BitbucketTokenFlag: {
		description: "Bitbucket app password of API user. Can also be specified via the ATLANTIS_BITBUCKET_TOKEN environment variable.",
	},
	BitbucketBaseURLFlag: {
		description: "Base URL of Bitbucket Server (aka Stash) installation." +
			" Must include 'http://' or 'https://'." +
			" If using Bitbucket Cloud (bitbucket.org), do not set.",
		defaultValue: DefaultBitbucketBaseURL,
	},
	BitbucketWebhookSecretFlag: {
		description: "Secret used to validate Bitbucket webhooks. Only Bitbucket Server supports webhook secrets." +
			" SECURITY WARNING: If not specified, Atlantis won't be able to validate that the incoming webhook call came from Bitbucket. " +
			"This means that an attacker could spoof calls to Atlantis and cause it to perform malicious actions. " +
			"Should be specified via the ATLANTIS_BITBUCKET_WEBHOOK_SECRET environment variable.",
	},
	CheckoutStrategyFlag: {
		description: "How to check out pull requests. Accepts either 'branch' (default) or 'merge'." +
			" If set to branch, Atlantis will check out the source branch of the pull request." +
			" If set to merge, Atlantis will check out the destination branch of the pull request (ex. master)" +
			" and then locally perform a git merge of the source branch." +
			" This effectively means Atlantis operates on the repo as it will look" +
			" after the pull request is merged.",
		defaultValue: "branch",
	},
	ConfigFlag: {
		description: "Path to yaml config file where flag values can also be set.",
	},
	DataDirFlag: {
		description:  "Path to directory to store Atlantis data.",
		defaultValue: DefaultDataDir,
	},
	GHHostnameFlag: {
		description:  "Hostname of your Github Enterprise installation. If using github.com, no need to set.",
		defaultValue: DefaultGHHostname,
	},
	GHTeamWhitelistFlag: {
		description: "Comma separated list of key-value pairs representing the GitHub teams and the operations that " +
			"the members of a particular team are allowed to perform. " +
			"The format is {team}:{command},{team}:{command}. " +
			"Valid values for 'command' are 'plan', 'apply' and '*', e.g. 'dev:plan,ops:apply,devops:*'" +
			"This example gives the users from the 'dev' GitHub team the permissions to execute the 'plan' command, " +
			"the 'ops' team the permissions to execute the 'apply' command, " +
			"and allows the 'devops' team to perform any operation. If this argument is not provided, the default value (*:*) " +
			"will be used and the default behavior will be to not check permissions " +
			"and to allow users from any team to perform any operation.",
		defaultValue: DefaultGHTeamWhitelist,
	},
	GHUserFlag: {
		description:  "GitHub username of API user.",
		defaultValue: "",
	},
	GHTokenFlag: {
		description: "GitHub token of API user. Can also be specified via the ATLANTIS_GH_TOKEN environment variable.",
	},
	GHAppKeyFileFlag: {
		description:  "A path to a file containing the GitHub App's private key",
		defaultValue: "",
	},
	GHOrganizationFlag: {
		description:  "The name of the GitHub organization to use during the creation of a Github App for Atlantis",
		defaultValue: "",
	},
	GHWebhookSecretFlag: {
		description: "Secret used to validate GitHub webhooks (see https://developer.github.com/webhooks/securing/)." +
			" SECURITY WARNING: If not specified, Atlantis won't be able to validate that the incoming webhook call came from GitHub. " +
			"This means that an attacker could spoof calls to Atlantis and cause it to perform malicious actions. " +
			"Should be specified via the ATLANTIS_GH_WEBHOOK_SECRET environment variable.",
	},
	GitlabHostnameFlag: {
		description:  "Hostname of your GitLab Enterprise installation. If using gitlab.com, no need to set.",
		defaultValue: DefaultGitlabHostname,
	},
	GitlabUserFlag: {
		description: "GitLab username of API user.",
	},
	GitlabTokenFlag: {
		description: "GitLab token of API user. Can also be specified via the ATLANTIS_GITLAB_TOKEN environment variable.",
	},
	GitlabWebhookSecretFlag: {
		description: "Optional secret used to validate GitLab webhooks." +
			" SECURITY WARNING: If not specified, Atlantis won't be able to validate that the incoming webhook call came from GitLab. " +
			"This means that an attacker could spoof calls to Atlantis and cause it to perform malicious actions. " +
			"Should be specified via the ATLANTIS_GITLAB_WEBHOOK_SECRET environment variable.",
	},
	LogLevelFlag: {
		description:  "Log level. Either debug, info, warn, or error.",
		defaultValue: DefaultLogLevel,
	},
	RepoConfigFlag: {
		description: "Path to a repo config file, used to customize how Atlantis runs on each repo. See runatlantis.io/docs for more details.",
	},
	RepoConfigJSONFlag: {
		description: "Specify repo config as a JSON string. Useful if you don't want to write a config file to disk.",
	},
	RepoAllowlistFlag: {
		description: "Comma separated list of repositories that Atlantis will operate on. " +
			"The format is {hostname}/{owner}/{repo}, ex. github.com/runatlantis/atlantis. '*' matches any characters until the next comma. Examples: " +
			"all repos: '*' (not secure), an entire hostname: 'internalgithub.com/*' or an organization: 'github.com/runatlantis/*'." +
			" For Bitbucket Server, {owner} is the name of the project (not the key).",
	},
	RepoWhitelistFlag: {
		description: "[Deprecated for --repo-allowlist].",
		hidden:      true,
	},
	SlackTokenFlag: {
		description: "API token for Slack notifications.",
	},
	SSLCertFileFlag: {
		description: "File containing x509 Certificate used for serving HTTPS. If the cert is signed by a CA, the file should be the concatenation of the server's certificate, any intermediates, and the CA's certificate.",
	},
	SSLKeyFileFlag: {
		description: fmt.Sprintf("File containing x509 private key matching --%s.", SSLCertFileFlag),
	},
	TFDownloadURLFlag: {
		description:  "Base URL to download Terraform versions from.",
		defaultValue: DefaultTFDownloadURL,
	},
	TFEHostnameFlag: {
		description:  "Hostname of your Terraform Enterprise installation. If using Terraform Cloud no need to set.",
		defaultValue: DefaultTFEHostname,
	},
	TFETokenFlag: {
		description: "API token for Terraform Cloud/Enterprise. This will be used to generate a ~/.terraformrc file." +
			" Only set if using TFC/E as a remote backend." +
			" Should be specified via the ATLANTIS_TFE_TOKEN environment variable for security.",
	},
	DefaultTFVersionFlag: {
		description: "Terraform version to default to (ex. v0.12.0). Will download if not yet on disk." +
			" If not set, Atlantis uses the terraform binary in its PATH.",
	},
	VCSStatusName: {
		description:  "Name used to identify Atlantis for pull request statuses.",
		defaultValue: DefaultVCSStatusName,
	},
	AtlantisYamlFile: {
		description:  "Custom yaml file name for repo level config",
		defaultValue: DefaultAtlantisYamlFile,
	},
}

var boolFlags = map[string]boolFlag{
	AllowForkPRsFlag: {
		description:  "Allow Atlantis to run on pull requests from forks. A security issue for public repos.",
		defaultValue: false,
	},
	AllowRepoConfigFlag: {
		description: "Allow repositories to use atlantis.yaml files to customize the commands Atlantis runs." +
			" Should only be enabled in a trusted environment since it enables a pull request to run arbitrary commands" +
			" on the Atlantis server.",
		defaultValue: false,
		hidden:       true,
	},
	AutomergeFlag: {
		description:  "Automatically merge pull requests when all plans are successfully applied.",
		defaultValue: false,
	},
	DisableApplyAllFlag: {
		description:  "Disable \"atlantis apply\" command so a specific project/workspace/directory has to be specified for applies.",
		defaultValue: false,
	},
	DisableAutoplanFlag: {
		description:  "Disable atlantis auto planning feature",
		defaultValue: false,
	},
	AllowDraftPRs: {
		description:  "Enable autoplan for Github Draft Pull Requests",
		defaultValue: false,
	},
	HidePrevPlanComments: {
		description: "Hide previous plan comments to reduce clutter in the PR. " +
			"VCS support is limited to: GitHub.",
		defaultValue: false,
	},
	RequireApprovalFlag: {
		description:  "Require pull requests to be \"Approved\" before allowing the apply command to be run.",
		defaultValue: false,
		hidden:       true,
	},
	RequireMergeableFlag: {
		description:  "Require pull requests to be mergeable before allowing the apply command to be run.",
		defaultValue: false,
		hidden:       true,
	},
	SilenceForkPRErrorsFlag: {
		description:  "Silences the posting of fork pull requests not allowed error comments.",
		defaultValue: false,
	},
	SilenceVCSStatusNoPlans: {
		description:  "Silences VCS commit status when autoplan finds no projects to plan.",
		defaultValue: false,
	},
	SilenceAllowlistErrorsFlag: {
		description:  "Silences the posting of allowlist error comments.",
		defaultValue: false,
	},
	SilenceWhitelistErrorsFlag: {
		description:  "[Deprecated for --silence-allowlist-errors].",
		defaultValue: false,
		hidden:       true,
	},
	DisableMarkdownFoldingFlag: {
		description:  "Toggle off folding in markdown output.",
		defaultValue: false,
	},
	WriteGitCredsFlag: {
		description: "Write out a .git-credentials file with the provider user and token to allow cloning private modules over HTTPS or SSH." +
			" This writes secrets to disk and should only be enabled in a secure environment.",
		defaultValue: false,
	},
<<<<<<< HEAD
	MultiServerFlag: {
		description:  "When multiple atlantis atlantis servers are used in the same repo",
=======
	SkipCloneNoChanges: {
		description:  "Skips cloning the PR repo if there are no projects were changed in the PR.",
>>>>>>> 5ad687ed
		defaultValue: false,
	},
}
var intFlags = map[string]intFlag{
	PortFlag: {
		description:  "Port to bind to.",
		defaultValue: DefaultPort,
	},
}

var int64Flags = map[string]int64Flag{
	GHAppIDFlag: {
		description:  "GitHub App Id. If defined, initializes the GitHub client with app-based credentials",
		defaultValue: 0,
	},
}

// ValidLogLevels are the valid log levels that can be set
var ValidLogLevels = []string{"debug", "info", "warn", "error"}

type stringFlag struct {
	description  string
	defaultValue string
	hidden       bool
}
type intFlag struct {
	description  string
	defaultValue int
	hidden       bool
}
type int64Flag struct {
	description  string
	defaultValue int64
	hidden       bool
}
type boolFlag struct {
	description  string
	defaultValue bool
	hidden       bool
}

// ServerCmd is an abstraction that helps us test. It allows
// us to mock out starting the actual server.
type ServerCmd struct {
	ServerCreator ServerCreator
	Viper         *viper.Viper
	// SilenceOutput set to true means nothing gets printed.
	// Useful for testing to keep the logs clean.
	SilenceOutput   bool
	AtlantisVersion string
	Logger          *logging.SimpleLogger
}

// ServerCreator creates servers.
// It's an abstraction to help us test.
type ServerCreator interface {
	NewServer(userConfig server.UserConfig, config server.Config) (ServerStarter, error)
}

// DefaultServerCreator is the concrete implementation of ServerCreator.
type DefaultServerCreator struct{}

// ServerStarter is for starting up a server.
// It's an abstraction to help us test.
type ServerStarter interface {
	Start() error
}

// NewServer returns the real Atlantis server object.
func (d *DefaultServerCreator) NewServer(userConfig server.UserConfig, config server.Config) (ServerStarter, error) {
	return server.NewServer(userConfig, config)
}

// Init returns the runnable cobra command.
func (s *ServerCmd) Init() *cobra.Command {
	c := &cobra.Command{
		Use:           "server",
		Short:         "Start the atlantis server",
		Long:          `Start the atlantis server and listen for webhook calls.`,
		SilenceErrors: true,
		SilenceUsage:  true,
		PreRunE: s.withErrPrint(func(cmd *cobra.Command, args []string) error {
			return s.preRun()
		}),
		RunE: s.withErrPrint(func(cmd *cobra.Command, args []string) error {
			return s.run()
		}),
	}

	// Configure viper to accept env vars prefixed with ATLANTIS_ that can be
	// used instead of flags.
	s.Viper.SetEnvPrefix("ATLANTIS")
	s.Viper.SetEnvKeyReplacer(strings.NewReplacer("-", "_"))
	s.Viper.AutomaticEnv()
	s.Viper.SetTypeByDefaultValue(true)

	c.SetUsageTemplate(usageTmpl(stringFlags, intFlags, boolFlags))
	// If a user passes in an invalid flag, tell them what the flag was.
	c.SetFlagErrorFunc(func(c *cobra.Command, err error) error {
		s.printErr(err)
		return err
	})

	// Set string flags.
	for name, f := range stringFlags {
		usage := f.description
		if f.defaultValue != "" {
			usage = fmt.Sprintf("%s (default %q)", usage, f.defaultValue)
		}
		c.Flags().String(name, "", usage+"\n")
		s.Viper.BindPFlag(name, c.Flags().Lookup(name)) // nolint: errcheck
		if f.hidden {
			c.Flags().MarkHidden(name) // nolint: errcheck
		}
	}

	// Set int flags.
	for name, f := range intFlags {
		usage := f.description
		if f.defaultValue != 0 {
			usage = fmt.Sprintf("%s (default %d)", usage, f.defaultValue)
		}
		c.Flags().Int(name, 0, usage+"\n")
		if f.hidden {
			c.Flags().MarkHidden(name) // nolint: errcheck
		}
		s.Viper.BindPFlag(name, c.Flags().Lookup(name)) // nolint: errcheck
	}

	// Set int64 flags.
	for name, f := range int64Flags {
		usage := f.description
		if f.defaultValue != 0 {
			usage = fmt.Sprintf("%s (default %d)", usage, f.defaultValue)
		}
		c.Flags().Int(name, 0, usage+"\n")
		if f.hidden {
			c.Flags().MarkHidden(name) // nolint: errcheck
		}
		s.Viper.BindPFlag(name, c.Flags().Lookup(name)) // nolint: errcheck
	}

	// Set bool flags.
	for name, f := range boolFlags {
		c.Flags().Bool(name, f.defaultValue, f.description+"\n")
		if f.hidden {
			c.Flags().MarkHidden(name) // nolint: errcheck
		}
		s.Viper.BindPFlag(name, c.Flags().Lookup(name)) // nolint: errcheck
	}

	return c
}

func (s *ServerCmd) preRun() error {
	// If passed a config file then try and load it.
	configFile := s.Viper.GetString(ConfigFlag)
	if configFile != "" {
		s.Viper.SetConfigFile(configFile)
		if err := s.Viper.ReadInConfig(); err != nil {
			return errors.Wrapf(err, "invalid config: reading %s", configFile)
		}
	}
	return nil
}

func (s *ServerCmd) run() error {
	var userConfig server.UserConfig
	if err := s.Viper.Unmarshal(&userConfig); err != nil {
		return err
	}
	s.setDefaults(&userConfig)

	// Now that we've parsed the config we can set our local logger to the
	// right level.
	s.Logger.SetLevel(userConfig.ToLogLevel())

	if err := s.validate(userConfig); err != nil {
		return err
	}
	if err := s.setAtlantisURL(&userConfig); err != nil {
		return err
	}
	if err := s.setDataDir(&userConfig); err != nil {
		return err
	}
	if err := s.deprecationWarnings(&userConfig); err != nil {
		return err
	}
	s.securityWarnings(&userConfig)
	s.trimAtSymbolFromUsers(&userConfig)

	// Config looks good. Start the server.
	server, err := s.ServerCreator.NewServer(userConfig, server.Config{
		AllowForkPRsFlag:        AllowForkPRsFlag,
		AtlantisURLFlag:         AtlantisURLFlag,
		AtlantisVersion:         s.AtlantisVersion,
		DefaultTFVersionFlag:    DefaultTFVersionFlag,
		RepoConfigJSONFlag:      RepoConfigJSONFlag,
		SilenceForkPRErrorsFlag: SilenceForkPRErrorsFlag,
	})
	if err != nil {
		return errors.Wrap(err, "initializing server")
	}
	return server.Start()
}

func (s *ServerCmd) setDefaults(c *server.UserConfig) {
	if c.CheckoutStrategy == "" {
		c.CheckoutStrategy = DefaultCheckoutStrategy
	}
	if c.DataDir == "" {
		c.DataDir = DefaultDataDir
	}
	if c.GithubHostname == "" {
		c.GithubHostname = DefaultGHHostname
	}
	if c.GitlabHostname == "" {
		c.GitlabHostname = DefaultGitlabHostname
	}
	if c.BitbucketBaseURL == "" {
		c.BitbucketBaseURL = DefaultBitbucketBaseURL
	}
	if c.LogLevel == "" {
		c.LogLevel = DefaultLogLevel
	}
	if c.Port == 0 {
		c.Port = DefaultPort
	}
	if c.TFDownloadURL == "" {
		c.TFDownloadURL = DefaultTFDownloadURL
	}
	if c.VCSStatusName == "" {
		c.VCSStatusName = DefaultVCSStatusName
	}
	if c.GithubTeamWhitelist == "" {
		c.GithubTeamWhitelist = DefaultGHTeamWhitelist
	}
	if c.TFEHostname == "" {
		c.TFEHostname = DefaultTFEHostname
	}
	if c.AtlantisYamlFile == "" {
		c.AtlantisYamlFile = DefaultAtlantisYamlFile
	}

}

func (s *ServerCmd) validate(userConfig server.UserConfig) error {
	userConfig.LogLevel = strings.ToLower(userConfig.LogLevel)
	if !isValidLogLevel(userConfig.LogLevel) {
		return fmt.Errorf("invalid log level: must be one of %v", ValidLogLevels)
	}

	checkoutStrategy := userConfig.CheckoutStrategy
	if checkoutStrategy != "branch" && checkoutStrategy != "merge" {
		return errors.New("invalid checkout strategy: not one of branch or merge")
	}

	if (userConfig.SSLKeyFile == "") != (userConfig.SSLCertFile == "") {
		return fmt.Errorf("--%s and --%s are both required for ssl", SSLKeyFileFlag, SSLCertFileFlag)
	}

	if (userConfig.AtlantisYamlFile == "atlantis.yaml") != (userConfig.MultiServerFlag == false) {
		return fmt.Errorf("--%s and --%s are both required for multiserver", AtlantisYamlFile, MultiServerFlag)
	}

	// The following combinations are valid.
	// 1. github user and token set
	// 2. gitlab user and token set
	// 3. bitbucket user and token set
	// 4. azuredevops user and token set
	// 5. any combination of the above
	vcsErr := fmt.Errorf("--%s/--%s or --%s/--%s or --%s/--%s or --%s/--%s or --%s/--%s must be set", GHUserFlag, GHTokenFlag, GHAppIDFlag, GHAppKeyFileFlag, GitlabUserFlag, GitlabTokenFlag, BitbucketUserFlag, BitbucketTokenFlag, ADUserFlag, ADTokenFlag)
	if ((userConfig.GithubUser == "") != (userConfig.GithubToken == "")) || ((userConfig.GithubAppID == 0) != (userConfig.GithubAppKey == "")) || ((userConfig.GitlabUser == "") != (userConfig.GitlabToken == "")) || ((userConfig.BitbucketUser == "") != (userConfig.BitbucketToken == "")) || ((userConfig.AzureDevopsUser == "") != (userConfig.AzureDevopsToken == "")) {
		return vcsErr
	}
	// At this point, we know that there can't be a single user/token without
	// its partner, but we haven't checked if any user/token is set at all.
	if userConfig.GithubAppID == 0 && userConfig.GithubUser == "" && userConfig.GitlabUser == "" && userConfig.BitbucketUser == "" && userConfig.AzureDevopsUser == "" {
		return vcsErr
	}

	// Handle deprecation of repo whitelist.
	if userConfig.RepoWhitelist == "" && userConfig.RepoAllowlist == "" {
		return fmt.Errorf("--%s must be set for security purposes", RepoAllowlistFlag)
	}
	if userConfig.RepoAllowlist != "" && userConfig.RepoWhitelist != "" {
		return fmt.Errorf("both --%s and --%s cannot be set–use --%s", RepoAllowlistFlag, RepoWhitelistFlag, RepoAllowlistFlag)
	}
	if strings.Contains(userConfig.RepoWhitelist, "://") {
		return fmt.Errorf("--%s cannot contain ://, should be hostnames only", RepoWhitelistFlag)
	}
	if strings.Contains(userConfig.RepoAllowlist, "://") {
		return fmt.Errorf("--%s cannot contain ://, should be hostnames only", RepoAllowlistFlag)
	}
	if userConfig.SilenceAllowlistErrors && userConfig.SilenceWhitelistErrors {
		return fmt.Errorf("both --%s and --%s cannot be set–use --%s", SilenceAllowlistErrorsFlag, SilenceWhitelistErrorsFlag, SilenceAllowlistErrorsFlag)
	}

	if userConfig.BitbucketBaseURL == DefaultBitbucketBaseURL && userConfig.BitbucketWebhookSecret != "" {
		return fmt.Errorf("--%s cannot be specified for Bitbucket Cloud because it is not supported by Bitbucket", BitbucketWebhookSecretFlag)
	}

	parsed, err := url.Parse(userConfig.BitbucketBaseURL)
	if err != nil {
		return fmt.Errorf("error parsing --%s flag value %q: %s", BitbucketWebhookSecretFlag, userConfig.BitbucketBaseURL, err)
	}
	if parsed.Scheme != "http" && parsed.Scheme != "https" {
		return fmt.Errorf("--%s must have http:// or https://, got %q", BitbucketBaseURLFlag, userConfig.BitbucketBaseURL)
	}

	if userConfig.RepoConfig != "" && userConfig.RepoConfigJSON != "" {
		return fmt.Errorf("cannot use --%s and --%s at the same time", RepoConfigFlag, RepoConfigJSONFlag)
	}

	// Warn if any tokens have newlines.
	for name, token := range map[string]string{
		GHTokenFlag:                userConfig.GithubToken,
		GHWebhookSecretFlag:        userConfig.GithubWebhookSecret,
		GitlabTokenFlag:            userConfig.GitlabToken,
		GitlabWebhookSecretFlag:    userConfig.GitlabWebhookSecret,
		BitbucketTokenFlag:         userConfig.BitbucketToken,
		BitbucketWebhookSecretFlag: userConfig.BitbucketWebhookSecret,
	} {
		if strings.Contains(token, "\n") {
			s.Logger.Warn("--%s contains a newline which is usually unintentional", name)
		}
	}

	if userConfig.TFEHostname != DefaultTFEHostname && userConfig.TFEToken == "" {
		return fmt.Errorf("if setting --%s, must set --%s", TFEHostnameFlag, TFETokenFlag)
	}

	return nil
}

// setAtlantisURL sets the externally accessible URL for atlantis.
func (s *ServerCmd) setAtlantisURL(userConfig *server.UserConfig) error {
	if userConfig.AtlantisURL == "" {
		hostname, err := os.Hostname()
		if err != nil {
			return errors.Wrap(err, "failed to determine hostname")
		}
		userConfig.AtlantisURL = fmt.Sprintf("http://%s:%d", hostname, userConfig.Port)
	}
	return nil
}

// setDataDir checks if ~ was used in data-dir and converts it to the actual
// home directory. If we don't do this, we'll create a directory called "~"
// instead of actually using home. It also converts relative paths to absolute.
func (s *ServerCmd) setDataDir(userConfig *server.UserConfig) error {
	finalPath := userConfig.DataDir

	// Convert ~ to the actual home dir.
	if strings.HasPrefix(finalPath, "~/") {
		var err error
		finalPath, err = homedir.Expand(finalPath)
		if err != nil {
			return errors.Wrap(err, "determining home directory")
		}
	}

	// Convert relative paths to absolute.
	finalPath, err := filepath.Abs(finalPath)
	if err != nil {
		return errors.Wrap(err, "making data-dir absolute")
	}
	userConfig.DataDir = finalPath
	return nil
}

// trimAtSymbolFromUsers trims @ from the front of the github and gitlab usernames
func (s *ServerCmd) trimAtSymbolFromUsers(userConfig *server.UserConfig) {
	userConfig.GithubUser = strings.TrimPrefix(userConfig.GithubUser, "@")
	userConfig.GitlabUser = strings.TrimPrefix(userConfig.GitlabUser, "@")
	userConfig.BitbucketUser = strings.TrimPrefix(userConfig.BitbucketUser, "@")
	userConfig.AzureDevopsUser = strings.TrimPrefix(userConfig.AzureDevopsUser, "@")
}

func (s *ServerCmd) securityWarnings(userConfig *server.UserConfig) {
	if userConfig.GithubUser != "" && userConfig.GithubWebhookSecret == "" && !s.SilenceOutput {
		s.Logger.Warn("no GitHub webhook secret set. This could allow attackers to spoof requests from GitHub")
	}
	if userConfig.GitlabUser != "" && userConfig.GitlabWebhookSecret == "" && !s.SilenceOutput {
		s.Logger.Warn("no GitLab webhook secret set. This could allow attackers to spoof requests from GitLab")
	}
	if userConfig.BitbucketUser != "" && userConfig.BitbucketBaseURL != DefaultBitbucketBaseURL && userConfig.BitbucketWebhookSecret == "" && !s.SilenceOutput {
		s.Logger.Warn("no Bitbucket webhook secret set. This could allow attackers to spoof requests from Bitbucket")
	}
	if userConfig.BitbucketUser != "" && userConfig.BitbucketBaseURL == DefaultBitbucketBaseURL && !s.SilenceOutput {
		s.Logger.Warn("Bitbucket Cloud does not support webhook secrets. This could allow attackers to spoof requests from Bitbucket. Ensure you are allowing only Bitbucket IPs")
	}
	if userConfig.AzureDevopsWebhookUser != "" && userConfig.AzureDevopsWebhookPassword == "" && !s.SilenceOutput {
		s.Logger.Warn("no Azure DevOps webhook user and password set. This could allow attackers to spoof requests from Azure DevOps.")
	}
}

// deprecationWarnings prints a warning if flags that are deprecated are
// being used. Right now this only applies to flags that have been made obsolete
// due to server-side config.
func (s *ServerCmd) deprecationWarnings(userConfig *server.UserConfig) error {
	var applyReqs []string
	var deprecatedFlags []string
	if userConfig.RequireApproval {
		deprecatedFlags = append(deprecatedFlags, RequireApprovalFlag)
		applyReqs = append(applyReqs, valid.ApprovedApplyReq)
	}
	if userConfig.RequireMergeable {
		deprecatedFlags = append(deprecatedFlags, RequireMergeableFlag)
		applyReqs = append(applyReqs, valid.MergeableApplyReq)
	}

	// Build up strings with what the recommended yaml and json config should
	// be instead of using the deprecated flags.
	yamlCfg := "---\nrepos:\n- id: /.*/"
	jsonCfg := `{"repos":[{"id":"/.*/"`
	if len(applyReqs) > 0 {
		yamlCfg += fmt.Sprintf("\n  apply_requirements: [%s]", strings.Join(applyReqs, ", "))
		jsonCfg += fmt.Sprintf(`, "apply_requirements":["%s"]`, strings.Join(applyReqs, "\", \""))

	}
	if userConfig.AllowRepoConfig {
		deprecatedFlags = append(deprecatedFlags, AllowRepoConfigFlag)
		yamlCfg += "\n  allowed_overrides: [apply_requirements, workflow]\n  allow_custom_workflows: true"
		jsonCfg += `, "allowed_overrides":["apply_requirements","workflow"], "allow_custom_workflows":true`
	}
	jsonCfg += "}]}"

	if len(deprecatedFlags) > 0 {
		warning := "WARNING: "
		if len(deprecatedFlags) == 1 {
			warning += fmt.Sprintf("Flag --%s has been deprecated.", deprecatedFlags[0])
		} else {
			warning += fmt.Sprintf("Flags --%s and --%s have been deprecated.", strings.Join(deprecatedFlags[0:len(deprecatedFlags)-1], ", --"), deprecatedFlags[len(deprecatedFlags)-1:][0])
		}
		warning += fmt.Sprintf("\nCreate a --%s file with the following config instead:\n\n%s\n\nor use --%s='%s'\n",
			RepoConfigFlag,
			yamlCfg,
			RepoConfigJSONFlag,
			jsonCfg,
		)
		fmt.Println(warning)
	}

	// Handle repo whitelist deprecation.
	if userConfig.SilenceWhitelistErrors {
		userConfig.SilenceAllowlistErrors = true
	}
	if userConfig.RepoWhitelist != "" {
		userConfig.RepoAllowlist = userConfig.RepoWhitelist
	}

	return nil
}

// withErrPrint prints out any cmd errors to stderr.
func (s *ServerCmd) withErrPrint(f func(*cobra.Command, []string) error) func(*cobra.Command, []string) error {
	return func(cmd *cobra.Command, args []string) error {
		err := f(cmd, args)
		if err != nil && !s.SilenceOutput {
			s.printErr(err)
		}
		return err
	}
}

// printErr prints err to stderr using a red terminal colour.
func (s *ServerCmd) printErr(err error) {
	fmt.Fprintf(os.Stderr, "%sError: %s%s\n", "\033[31m", err.Error(), "\033[39m")
}

func isValidLogLevel(level string) bool {
	for _, logLevel := range ValidLogLevels {
		if logLevel == level {
			return true
		}
	}

	return false
}<|MERGE_RESOLUTION|>--- conflicted
+++ resolved
@@ -346,13 +346,8 @@
 			" This writes secrets to disk and should only be enabled in a secure environment.",
 		defaultValue: false,
 	},
-<<<<<<< HEAD
 	MultiServerFlag: {
 		description:  "When multiple atlantis atlantis servers are used in the same repo",
-=======
-	SkipCloneNoChanges: {
-		description:  "Skips cloning the PR repo if there are no projects were changed in the PR.",
->>>>>>> 5ad687ed
 		defaultValue: false,
 	},
 }
